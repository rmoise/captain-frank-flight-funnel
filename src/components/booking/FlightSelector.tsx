/* eslint-disable @typescript-eslint/no-unused-vars */
'use client';

import React, { useState, useEffect, useMemo, useCallback } from 'react';
import { useAppDispatch, useAppSelector } from '@/store/hooks';
import {
  setSelectedFlights,
  setSelectedDate,
  setFlightType,
} from '@/store/slices/flightSlice';
import { setFromLocation, setToLocation } from '@/store/slices/locationSlice';
import { completeStep, markStepIncomplete } from '@/store/slices/progressSlice';
import { selectCurrentPhase } from '@/store/selectors/progressSelectors';
import {
  selectFromLocation,
  selectToLocation,
} from '@/store/selectors/locationSelectors';
import {
  AutocompleteInput,
  type Location,
} from '@/components/shared/AutocompleteInput';
import {
  CustomDateInput,
  type CustomDateInputProps,
} from '@/components/shared/CustomDateInput';
import { FlightTypeSelector } from '@/components/shared/FlightTypeSelector';
import { Sheet } from '@/components/shared/Sheet';
import { format, addMonths } from 'date-fns';
import type { Flight } from '@/types/store';
import { PiAirplaneTakeoff } from 'react-icons/pi';
import DatePicker from 'react-datepicker';
import 'react-datepicker/dist/react-datepicker.css';
import {
  Squares2X2Icon,
  ListBulletIcon,
  MagnifyingGlassIcon,
  PencilIcon,
  TrashIcon,
} from '@heroicons/react/24/outline';

// Custom styles for the calendar
import './FlightSelector.css';

// Add after imports
import { RootState } from '@/store';
import { useStepValidation } from '@/hooks/useStepValidation';
import { LocationData } from '@/types/store';
import { LocationLike } from '@/types/location';

interface FlightSegmentData {
  fromLocation: LocationLike | null;
  toLocation: LocationLike | null;
  date: Date | null;
  selectedFlight: Flight | null;
}

interface RawFlight {
  id: number;
  flightnumber_iata: string;
  dep_iata: string;
  arr_iata: string;
  dep_time_sched: string;
  arr_time_sched: string;
  dep_time_fact: string | null;
  arr_time_fact: string | null;
  arr_delay_min: number | null;
  status: string;
  aircraft_type?: string;
  dep_city?: string;
  arr_city?: string;
}

interface FlightSelectorProps {
  onSelect: (flights: Flight | Flight[] | null) => void;
  showResults?: boolean;
  showFlightSearch?: boolean;
  showFlightDetails?: boolean;
  onInteract?: () => void;
  selectedFlight?: Flight | null;
  initialFlightType?: 'direct' | 'multi';
  currentPhase?: number; // Add this prop
  disabled?: boolean;
}

type FlightType = 'direct' | 'multi';

interface Airport {
  iata_code: string;
  name: string;
  city?: string;
}

// Move calculateDuration function to the top of the file, after imports
// Update the calculateDuration helper function to better handle time calculations
const calculateDuration = (
  depTime: string | null | undefined,
  arrTime: string | null | undefined
): string => {
  if (!depTime || !arrTime) return 'N/A';
  try {
    // Format times to ensure consistent format
    const depFormatted = formatTime(depTime);
    const arrFormatted = formatTime(arrTime);

    if (!depFormatted || !arrFormatted) return 'N/A';

    // Extract hours and minutes
    const [depHours, depMinutes] = depFormatted.split(':').map(Number);
    const [arrHours, arrMinutes] = arrFormatted.split(':').map(Number);

    if (
      isNaN(depHours) ||
      isNaN(depMinutes) ||
      isNaN(arrHours) ||
      isNaN(arrMinutes)
    ) {
      return 'N/A';
    }

    // Calculate total minutes
    let diffMinutes = arrHours * 60 + arrMinutes - (depHours * 60 + depMinutes);

    // Handle overnight flights
    if (diffMinutes < 0) {
      diffMinutes += 24 * 60;
    }

    // Convert to hours and minutes
    const hours = Math.floor(diffMinutes / 60);
    const minutes = diffMinutes % 60;

    // Format the duration string
    if (hours === 0) {
      return `${minutes}m`;
    } else if (minutes === 0) {
      return `${hours}h`;
    }
    return `${hours}h ${minutes}m`;
  } catch (error) {
    console.error('Error calculating duration:', error, { depTime, arrTime });
    return 'N/A';
  }
};

// Update the formatTime helper function to better handle time formats
const formatTime = (timeStr: string | null | undefined): string => {
  if (!timeStr) return '';
  try {
    // Handle different time formats
    let timePart = timeStr;

    // If time includes date (e.g., "2024-01-01 14:30:00"), extract only the time part
    if (timeStr.includes(' ')) {
      timePart = timeStr.split(' ')[1];
    }

    // If time includes seconds, remove them
    if (timePart.includes(':')) {
      const [hours, minutes] = timePart.split(':').slice(0, 2);
      if (hours && minutes) {
        const hour = parseInt(hours, 10);
        if (isNaN(hour)) return '';
        return `${hour.toString().padStart(2, '0')}:${minutes.padStart(
          2,
          '0'
        )}`;
      }
    }

    // If time is in 24-hour format without colons (e.g., "1430")
    if (timePart.length === 4) {
      const hours = parseInt(timePart.substring(0, 2), 10);
      const minutes = timePart.substring(2, 4);
      if (isNaN(hours)) return '';
      return `${hours.toString().padStart(2, '0')}:${minutes}`;
    }

    return '';
  } catch (error) {
    console.error('Error formatting time:', error, timeStr);
    return '';
  }
};

// Add formatSafeDate function back
const formatSafeDate = (date: Date | string | null | undefined): string => {
  if (!date) return format(new Date(), 'dd.MM.yyyy');
  try {
    let dateObj: Date;
    if (typeof date === 'string') {
      if (date.includes('T')) {
        dateObj = new Date(date);
      } else {
        // Handle date-only format (YYYY-MM-DD)
        const [year, month, day] = date.split('-').map(Number);
        dateObj = new Date(year, month - 1, day, 12); // Set to noon to avoid timezone issues
      }
    } else {
      dateObj = date;
    }

    if (isNaN(dateObj.getTime())) {
      console.warn('Invalid date detected:', date);
      return format(new Date(), 'dd.MM.yyyy');
    }
    return format(dateObj, 'dd.MM.yyyy');
  } catch (error) {
    console.error('Error formatting date:', error, date);
    return format(new Date(), 'dd.MM.yyyy');
  }
};

export const FlightSelector: React.FC<FlightSelectorProps> = ({
  onSelect = () => {},
  showResults = true,
  showFlightSearch = false,
  showFlightDetails = false,
  onInteract = () => {},
  selectedFlight = null,
  initialFlightType = 'direct',
  currentPhase = 3,
  disabled = false,
}): React.ReactElement => {
  console.log('\n=== FlightSelector Mount ===');
  console.log('Props:', {
    showResults,
    showFlightSearch,
    showFlightDetails,
    selectedFlight,
    initialFlightType,
    currentPhase,
    disabled,
  });

  const dispatch = useAppDispatch();
  const fromLocation = useAppSelector(selectFromLocation);
  const toLocation = useAppSelector(selectToLocation);
  const reduxCurrentPhase = useAppSelector(selectCurrentPhase);
  const { validationRules, validateStep } = useStepValidation();

  console.log('\n=== FlightSelector State ===');
  console.log('Redux State:', {
    fromLocation,
    toLocation,
    reduxCurrentPhase,
  });

  // Update the initialization of directFlight state to restore flight data
  const [directFlight, setDirectFlight] = useState<FlightSegmentData>(() => {
    if (typeof window === 'undefined')
      return {
        fromLocation: null,
        toLocation: null,
        date: new Date(),
        selectedFlight: null,
      };

    try {
      const savedFromLocation = localStorage.getItem('fromLocation');
      const savedToLocation = localStorage.getItem('toLocation');
      const savedDate = localStorage.getItem('selectedDate');
      const savedFlight = localStorage.getItem('selectedFlight');

      return {
        fromLocation: savedFromLocation ? JSON.parse(savedFromLocation) : null,
        toLocation: savedToLocation ? JSON.parse(savedToLocation) : null,
        date: savedDate ? new Date(savedDate) : new Date(),
        selectedFlight: savedFlight ? JSON.parse(savedFlight) : null,
      };
    } catch (error) {
      console.error('Error parsing saved flight data:', error);
      return {
        fromLocation: null,
        toLocation: null,
        date: new Date(),
        selectedFlight: null,
      };
    }
  });

  // Initialize flightSegments with saved data
  const [flightSegments, setFlightSegments] = useState<FlightSegmentData[]>(
    () => {
      if (typeof window === 'undefined') {
        return [
          {
            fromLocation: null,
            toLocation: null,
            selectedFlight: null,
            date: new Date(),
          },
        ];
      }

      try {
        const savedSegments = localStorage.getItem('flightSegments');
        if (savedSegments) {
          const parsed = JSON.parse(savedSegments);
          // Ensure dates are properly converted back to Date objects
          return parsed.map((segment: FlightSegmentData) => ({
            ...segment,
            date: segment.date ? new Date(segment.date) : new Date(),
            selectedFlight: segment.selectedFlight
              ? {
                  ...segment.selectedFlight,
                  // Keep date as ISO string in selectedFlight
                  date: segment.selectedFlight.date || new Date().toISOString(),
                }
              : null,
          }));
        }
      } catch (error) {
        console.error('Error parsing saved segments:', error);
      }

      return [
        {
          fromLocation: null,
          toLocation: null,
          selectedFlight: null,
          date: new Date(),
        },
      ];
    }
  );

  const [date, setDate] = useState<Date>(() => {
    if (typeof window === 'undefined') return new Date();
    const savedDate = localStorage.getItem('selectedDate');
    if (savedDate) {
      try {
        return new Date(savedDate);
      } catch (error) {
        console.error('Error parsing saved date:', error);
        return new Date();
      }
    }
    return new Date();
  });

  // Update the state declaration
  const [selectedType, setSelectedType] =
    useState<FlightType>(initialFlightType);

  // Initialize Redux store with the correct type on mount
  useEffect(() => {
    if (typeof window === 'undefined') return;

    // Set initial type in Redux store
    dispatch(setFlightType(initialFlightType));
  }, [dispatch, initialFlightType]); // Add initialFlightType to dependency array

  // Handle type changes after initial mount
  useEffect(() => {
    if (typeof window === 'undefined') return;

    // Update Redux and localStorage when type changes
    dispatch(setFlightType(selectedType));
    localStorage.setItem('selectedType', selectedType);
  }, [selectedType, dispatch]);

  const [displayedFlights, setDisplayedFlights] = useState<Flight[]>([]);
  const [loading, setLoading] = useState(false);
  const [errorMessage, setErrorMessage] = useState<string | null>(null);
  const [isSearchModalOpen, setIsSearchModalOpen] = useState(false);
  const [view, setView] = useState<'list' | 'card'>('card');
  const [searchTerm, setSearchTerm] = useState('');
  const [allFlights, setAllFlights] = useState<Flight[]>([]);
  const [currentSegmentIndex, setCurrentSegmentIndex] = useState(() => {
    // If we have flight segments, use the first empty one or the last one
    if (typeof window !== 'undefined') {
      const savedSegments = localStorage.getItem('flightSegments');
      if (savedSegments) {
        try {
          const segments = JSON.parse(savedSegments);
          const emptySegmentIndex = segments.findIndex(
            (s: FlightSegmentData) => !s.selectedFlight
          );
          return emptySegmentIndex >= 0
            ? emptySegmentIndex
            : segments.length - 1;
        } catch (error) {
          console.error('Error parsing saved segments:', error);
        }
      }
    }
    return 0;
  });
  const [errorMessages, setErrorMessages] = useState<{
    from?: string;
    to?: string;
  }>({});
  const [selectedFlightNumber, setSelectedFlightNumber] = useState<
    string | null
  >(null);

  const handleDateClear = useCallback(() => {
    // Only clear the date, not the flight
    if (selectedType === 'direct') {
      setDirectFlight((prev) => ({
        ...prev,
        date: new Date(),
      }));
    } else {
      setFlightSegments((prev) =>
        prev.map((segment, idx) =>
          idx === currentSegmentIndex
            ? { ...segment, date: new Date() }
            : segment
        )
      );
    }
    setDate(new Date());
    localStorage.removeItem('selectedDate');
    dispatch(setSelectedDate('')); // Empty string instead of null
  }, [selectedType, currentSegmentIndex, dispatch]);

  const handleDateChange = useCallback(
    (date: Date | null) => {
      if (!date) {
        handleDateClear();
        return;
      }

      if (selectedType === 'direct') {
        setDirectFlight((prev) => ({
          ...prev,
          date,
        }));
      } else {
        setFlightSegments((prev) =>
          prev.map((segment, idx) =>
            idx === currentSegmentIndex ? { ...segment, date } : segment
          )
        );
      }
      setDate(date);
      localStorage.setItem('selectedDate', date.toISOString());
      dispatch(setSelectedDate(format(date, 'yyyy-MM-dd')));
    },
    [selectedType, currentSegmentIndex, dispatch, handleDateClear]
  );

  // Update the effect that handles saving state to localStorage
  useEffect(() => {
    if (typeof window === 'undefined') return;

    const saveState = () => {
      // Save location data
      if (directFlight.fromLocation) {
        const stringifiedFrom = JSON.stringify(directFlight.fromLocation);
        localStorage.setItem('fromLocation', stringifiedFrom);
        if (selectedType === 'direct') {
          dispatch(setFromLocation(stringifiedFrom));
        }
      } else {
        localStorage.removeItem('fromLocation');
        if (selectedType === 'direct') {
          dispatch(setFromLocation(null));
        }
      }

      if (directFlight.toLocation) {
        const stringifiedTo = JSON.stringify(directFlight.toLocation);
        localStorage.setItem('toLocation', stringifiedTo);
        if (selectedType === 'direct') {
          dispatch(setToLocation(stringifiedTo));
        }
      } else {
        localStorage.removeItem('toLocation');
        if (selectedType === 'direct') {
          dispatch(setToLocation(null));
        }
      }

      // Save date if it exists
      if (directFlight.date) {
        localStorage.setItem('selectedDate', directFlight.date.toISOString());
        if (selectedType === 'direct') {
          dispatch(setSelectedDate(format(directFlight.date, 'yyyy-MM-dd')));
        }
      }

      // Save flight data - never clear automatically
      if (directFlight.selectedFlight) {
        localStorage.setItem(
          'selectedFlight',
          JSON.stringify(directFlight.selectedFlight)
        );
      }

      // Save flight segments
      localStorage.setItem('flightSegments', JSON.stringify(flightSegments));
      localStorage.setItem('selectedType', selectedType);
    };

    // Debounce the save operation
    const timeoutId = setTimeout(saveState, 100);
    return () => clearTimeout(timeoutId);
  }, [directFlight, flightSegments, selectedType, dispatch]);

  // Add an effect to restore flight data on mount
  useEffect(() => {
    if (typeof window === 'undefined') return;

    const restoreState = () => {
      try {
        // Restore flight data from localStorage
        const savedFlight = localStorage.getItem('selectedFlight');
        const savedSegments = localStorage.getItem('flightSegments');
        const savedType = localStorage.getItem('selectedType') as FlightType;

        if (savedType === 'direct' && savedFlight) {
          const parsedFlight = JSON.parse(savedFlight);
          dispatch(setSelectedFlights(parsedFlight));
        } else if (savedType === 'multi' && savedSegments) {
          const parsedSegments = JSON.parse(savedSegments);
          const selectedFlights = parsedSegments
            .map((segment: FlightSegmentData) => segment.selectedFlight)
            .filter(
              (flight: Flight | null): flight is Flight => flight !== null
            );
          if (selectedFlights.length > 0) {
            dispatch(setSelectedFlights(selectedFlights));
          }
        }
      } catch (error) {
        console.error('Error restoring flight data:', error);
      }
    };

    restoreState();
  }, [dispatch]); // Add dispatch to dependencies

  // Update selected flight effect
  useEffect(() => {
    if (!selectedFlight) {
      // If there's no selected flight and we're in phase 3, ensure it's incomplete
      if (reduxCurrentPhase === 3) {
        dispatch(markStepIncomplete(3));
      }
      return;
    }

    // Clear any auto-created segments
    if (selectedType === 'direct') {
      setFlightSegments([
        {
          fromLocation: null,
          toLocation: null,
          selectedFlight: null,
          date: new Date(),
        },
      ]);
    }
  }, [selectedFlight, selectedType, reduxCurrentPhase, dispatch]); // Remove calculateDuration

  // Update the useEffect that handles initialization
  useEffect(() => {
    if (reduxCurrentPhase === 3) {
      console.log('\n=== Phase 3 Initialization ===');

      // Try to restore flight data from localStorage
      const savedFlights = localStorage.getItem('selectedFlights');
      const savedSegments = localStorage.getItem('flightSegments');
      const savedType = localStorage.getItem('selectedType') as FlightType;
      const savedFromLocation = localStorage.getItem('fromLocation');
      const savedToLocation = localStorage.getItem('toLocation');
      const savedDate = localStorage.getItem('selectedDate');
      const savedValidationState = localStorage.getItem('validationState');
      const savedPhase = localStorage.getItem('currentPhase');

      console.log('Saved data:', {
        savedFlights,
        savedSegments,
        savedType,
        savedFromLocation,
        savedToLocation,
        savedDate,
        savedValidationState,
        savedPhase,
      });

      try {
        // Always ensure we're in phase 3 if that's what's saved
        if (savedPhase === '3') {
          localStorage.setItem('currentPhase', '3');
          dispatch({ type: 'progress/setCurrentPhase', payload: 3 });
        }

        // Restore flight type first
        if (savedType) {
          setSelectedType(savedType as FlightType);
          dispatch(setFlightType(savedType as 'direct' | 'multi'));
        }

        // Restore locations
        if (savedFromLocation && savedToLocation) {
          const fromLocationData = JSON.parse(savedFromLocation);
          const toLocationData = JSON.parse(savedToLocation);

          // Ensure locations use IATA codes as labels
          fromLocationData.label = fromLocationData.value;
          toLocationData.label = toLocationData.value;

          console.log('Restoring locations to Redux:', {
            fromLocationData,
            toLocationData,
          });

          dispatch(setFromLocation(JSON.stringify(fromLocationData)));
          dispatch(setToLocation(JSON.stringify(toLocationData)));

          // Update direct flight state
          setDirectFlight((prev) => ({
            ...prev,
            fromLocation: fromLocationData,
            toLocation: toLocationData,
          }));
        } else {
          console.log('No saved locations found in localStorage');
        }

        // Restore flight data
        if (savedFlights) {
          const parsedFlights = JSON.parse(savedFlights);
          if (Array.isArray(parsedFlights) && parsedFlights.length > 0) {
            // Validate and ensure duration is present for each flight
            const validatedFlights = parsedFlights.map((flight) => ({
              ...flight,
              duration:
                flight.duration ||
                calculateDuration(flight.departureTime, flight.arrivalTime),
            }));

            // Update flight data in Redux
            dispatch(setSelectedFlights(validatedFlights));

            // Update direct flight state if in direct mode
            if (validatedFlights.length === 1) {
              setDirectFlight((prev) => ({
                ...prev,
                selectedFlight: validatedFlights[0],
              }));
            }

            // Also restore flight segments for search state
            if (savedFromLocation && savedToLocation) {
              const fromLocationData = JSON.parse(savedFromLocation);
              const toLocationData = JSON.parse(savedToLocation);
              const flightSegments = [
                {
                  fromLocation: {
                    ...fromLocationData,
                    label: fromLocationData.value,
                  },
                  toLocation: {
                    ...toLocationData,
                    label: toLocationData.value,
                  },
                  selectedFlight: validatedFlights[0],
                  date:
                    validatedFlights[0].date ||
                    format(new Date(), 'yyyy-MM-dd'),
                },
              ];
              setFlightSegments(flightSegments);
              localStorage.setItem(
                'flightSegments',
                JSON.stringify(flightSegments)
              );
            }
          }
        }

        // Restore flight segments if available
        if (savedSegments) {
          try {
            const parsedSegments = JSON.parse(savedSegments);
            if (Array.isArray(parsedSegments)) {
              const updatedSegments = parsedSegments.map((segment) => ({
                ...segment,
                fromLocation: segment.fromLocation
                  ? {
                      ...segment.fromLocation,
                      label: segment.fromLocation.value,
                    }
                  : null,
                toLocation: segment.toLocation
                  ? {
                      ...segment.toLocation,
                      label: segment.toLocation.value,
                    }
                  : null,
                date: segment.date ? new Date(segment.date) : new Date(),
                selectedFlight: segment.selectedFlight
                  ? {
                      ...segment.selectedFlight,
                      duration:
                        segment.selectedFlight.duration ||
                        calculateDuration(
                          segment.selectedFlight.departureTime,
                          segment.selectedFlight.arrivalTime
                        ),
                    }
                  : null,
              }));
              setFlightSegments(updatedSegments);
            }
          } catch (error) {
            console.error('Error parsing saved segments:', error);
          }
        }

        console.log('Restored saved flight data');
        console.log('=== End Phase 3 Initialization ===');
      } catch (error) {
        console.error('Error restoring saved data:', error);
        // Clear invalid data
        dispatch(setSelectedFlights([])); // Empty array instead of null
        dispatch(markStepIncomplete(1));
        localStorage.removeItem('selectedFlights');
        localStorage.removeItem('flightSummary');
        localStorage.removeItem('flightSegments');
      }
    }
  }, [reduxCurrentPhase, dispatch]); // Remove calculateDuration from dependencies

  // Add validation effect
  useEffect(() => {
    console.log('\n=== Location Validation Effect ===');
    console.log('Current phase:', reduxCurrentPhase);
    console.log('From location:', fromLocation);
    console.log('To location:', toLocation);

    if (reduxCurrentPhase === 1) {
      try {
        // Check if both locations are valid
        const isValid = validationRules.locations(fromLocation, toLocation);
        validateStep(1, isValid);

        // Save to localStorage if valid and locations exist
        if (isValid && fromLocation && toLocation) {
          console.log('Both locations are valid, saving to localStorage');
          localStorage.setItem('fromLocation', fromLocation);
          localStorage.setItem('toLocation', toLocation);
        }
      } catch (error) {
        console.error('Error in location validation effect:', error);
        validateStep(1, false);
      }
    }

    console.log('=== End Location Validation Effect ===\n');
  }, [
    fromLocation,
    toLocation,
    reduxCurrentPhase,
    validationRules,
    validateStep,
  ]);

  const CustomInput = React.forwardRef<HTMLInputElement, CustomDateInputProps>(
    ({ value = '', onClear }, ref) => (
      <CustomDateInput value={value} ref={ref} onClear={onClear} />
    )
  );

  CustomInput.displayName = 'CustomInput';

  const handleSearchFlights = async (segmentIndex: number = 0) => {
    // Use the appropriate data source based on mode
    const searchData =
      selectedType === 'direct' ? directFlight : flightSegments[segmentIndex];

    console.log('=== Search Flights Debug ===');
    console.log('Selected Type:', selectedType);
    console.log('Current Segment Index:', segmentIndex);
    console.log('Search Data:', searchData);

    // Update the current segment index first
    setCurrentSegmentIndex(segmentIndex);

    const newErrorMessages: { from?: string; to?: string } = {};

    if (!searchData?.fromLocation?.value) {
      newErrorMessages.from = 'Please select departure airport';
    }

    if (!searchData?.toLocation?.value) {
      newErrorMessages.to = 'Please select arrival airport';
    }

    setErrorMessages(newErrorMessages);

    if (Object.keys(newErrorMessages).length > 0) {
      return;
    }

    // Use the segment's date or current date
    const searchDate = searchData.date || new Date();
    const formattedDate = format(searchDate, 'yyyy-MM-dd');

    // Don't search for flights more than 6 months in the future
    const maxDate = addMonths(new Date(), 6);
    const minDate = new Date();
    minDate.setDate(minDate.getDate() - 365); // Allow searching up to 1 year in the past

    if (searchDate > maxDate) {
      setErrorMessage('Please select a date within the next 6 months.');
      setLoading(false);
      return;
    }

    if (searchDate < minDate) {
      setErrorMessage('Please select a date within the last year.');
      setLoading(false);
      return;
    }

    setLoading(true);
    setErrorMessage(null);

    try {
      if (!searchData.fromLocation || !searchData.toLocation) {
        setAllFlights([]);
        setDisplayedFlights([]);
        setLoading(false);
        return;
      }

      // Update Redux store with current segment's locations
      if (selectedType === 'direct') {
        if (searchData.fromLocation) {
          const stringifiedFrom = JSON.stringify(searchData.fromLocation);
          dispatch(setFromLocation(stringifiedFrom));
        }
        if (searchData.toLocation) {
          const stringifiedTo = JSON.stringify(searchData.toLocation);
          dispatch(setToLocation(stringifiedTo));
        }
      }

      const params = new URLSearchParams();
      params.append('from_iata', searchData.fromLocation.value);
      params.append('to_iata', searchData.toLocation.value);
      params.append('lang', 'en');

      params.append('date', formattedDate);

      console.log('Searching flights with params:', {
        from: searchData.fromLocation.value,
        to: searchData.toLocation.value,
        date: formattedDate,
        url: `/api/searchflightsbyfromiatatoiatadatenumber?${params.toString()}`,
      });

      const response = await fetch(
        `/api/searchflightsbyfromiatatoiatadatenumber?${params.toString()}`
      );

      const contentType = response.headers.get('content-type');
      console.log('Response Content-Type:', contentType);
      console.log('Response Status:', response.status);

      const data = await response.json();
      console.log('API Response:', data);

      if (!response.ok) {
        console.error('Invalid response:', { status: response.status, data });
        setAllFlights([]);
        setDisplayedFlights([]);
        setLoading(false);
        setErrorMessage('Failed to fetch flights. Please try again.');
        return;
      }

      // Extract flights array, handling both direct array and data.data formats
      const flights = Array.isArray(data) ? data : data.data || [];
      console.log('Received flights:', flights);

      if (flights.length === 0) {
        setAllFlights([]);
        setDisplayedFlights([]);
        setLoading(false);
        setErrorMessage(
          'No flights found for the selected date. Please try a different date.'
        );
        return;
      }

      // Transform the flights data
      const transformedFlights = flights.map((flight: RawFlight) => ({
        id: flight.id?.toString() || Math.random().toString(),
        flightNumber: flight.flightnumber_iata || '',
        airline: flight.flightnumber_iata?.substring(0, 2) || '',
        departureCity: flight.dep_city || flight.dep_iata || '',
        arrivalCity: flight.arr_city || flight.arr_iata || '',
        departureTime: formatTime(flight.dep_time_sched),
        arrivalTime: formatTime(flight.arr_time_sched),
        departure: flight.dep_iata || '',
        arrival: flight.arr_iata || '',
        duration: calculateDuration(
          formatTime(flight.dep_time_sched),
          formatTime(flight.arr_time_sched)
        ),
        stops: 0,
        date: formattedDate,
        status: flight.status || '',
        aircraft: flight.aircraft_type || 'Unknown',
        class: 'economy',
        dep_iata: flight.dep_iata,
        arr_iata: flight.arr_iata,
        dep_time_sched: flight.dep_time_sched,
        arr_time_sched: flight.arr_time_sched,
        departureAirport: flight.dep_iata || '',
        arrivalAirport: flight.arr_iata || '',
        price: 0,
      }));

      console.log('Transformed Flights:', transformedFlights);

      setAllFlights(transformedFlights);
      setDisplayedFlights(transformedFlights);
      setLoading(false);
      setErrorMessage(null);
    } catch (error) {
      console.error('Error searching flights:', error);
      setAllFlights([]);
      setDisplayedFlights([]);
      setLoading(false);
    }
  };

  const handleFlightSelect = async (flight: Flight | null) => {
    if (!flight) return;

    try {
      // Calculate duration if not present
      const duration =
        flight.duration ||
        calculateDuration(flight.departureTime, flight.arrivalTime);

      // Create a normalized flight object with proper date handling
      const flightWithDefaults = {
        ...flight,
        date: flight.date
          ? new Date(flight.date).toISOString()
          : new Date().toISOString(),
        departureTime: formatTime(flight.departureTime),
        arrivalTime: formatTime(flight.arrivalTime),
        duration: duration,
        stops: flight.stops || 0,
        aircraft: flight.aircraft || 'Unknown',
        class: flight.class || 'economy',
        price: flight.price || 0,
      };

      // Update the flight data
      if (selectedType === 'multi') {
        // Handle multi-city flight selection
        const newSegments = [...flightSegments];
        newSegments[currentSegmentIndex] = {
          fromLocation: {
            value: flightWithDefaults.departure,
            label: `${flightWithDefaults.departureCity} (${flightWithDefaults.departure})`,
            description: flightWithDefaults.departureCity,
            city: flightWithDefaults.departureCity,
          },
          toLocation: {
            value: flightWithDefaults.arrival,
            label: `${flightWithDefaults.arrivalCity} (${flightWithDefaults.arrival})`,
            description: flightWithDefaults.arrivalCity,
            city: flightWithDefaults.arrivalCity,
          },
          date: new Date(flightWithDefaults.date),
          selectedFlight: flightWithDefaults,
        };
        setFlightSegments(newSegments);
        localStorage.setItem('flightSegments', JSON.stringify(newSegments));
      } else {
        // Handle direct flight selection
        setDirectFlight({
          fromLocation: {
            value: flightWithDefaults.departure,
            label: `${flightWithDefaults.departureCity} (${flightWithDefaults.departure})`,
            description: flightWithDefaults.departureCity,
            city: flightWithDefaults.departureCity,
          },
          toLocation: {
            value: flightWithDefaults.arrival,
            label: `${flightWithDefaults.arrivalCity} (${flightWithDefaults.arrival})`,
            description: flightWithDefaults.arrivalCity,
            city: flightWithDefaults.arrivalCity,
          },
          date: new Date(flightWithDefaults.date),
          selectedFlight: flightWithDefaults,
        });
        localStorage.setItem(
          'selectedFlight',
          JSON.stringify(flightWithDefaults)
        );
      }

      // Update Redux store
      dispatch(setSelectedFlights([flightWithDefaults]));
      dispatch(completeStep(1));

      // Close the search modal
      setIsSearchModalOpen(false);
      onSelect([flightWithDefaults]);
    } catch (error) {
      console.error('Error selecting flight:', error);
      setErrorMessage('Failed to select flight. Please try again.');
    }
  };

  // Helper function to generate a booking reference
  const generateBookingReference = () => {
    const chars = 'ABCDEFGHIJKLMNOPQRSTUVWXYZ0123456789';
    let result = '';
    for (let i = 0; i < 6; i++) {
      result += chars.charAt(Math.floor(Math.random() * chars.length));
    }
    return result;
  };

  const handleFocus = async () => {
    return searchAirports('');
  };

  const searchAirports = async (term: string): Promise<Location[]> => {
    try {
      if (!term || term.length < 3) {
        return [];
      }

      const params = new URLSearchParams({
        term: term.trim(),
        lang: 'en',
      });

      const response = await fetch(
        `/.netlify/functions/searchAirports?${params}`
      );

      if (!response.ok) {
        console.error('API request failed:', response.status);
        return [];
      }

<<<<<<< HEAD
      const responseText = await response.text();
      console.log('Raw response:', responseText);

      const airports = JSON.parse(responseText);
=======
      const airports = await response.json();
>>>>>>> 8590b84c
      console.log('Parsed airports:', airports);

      if (!Array.isArray(airports)) {
        console.error('Invalid response format, expected array:', airports);
        return [];
      }

      // Transform the airports into Location objects
      const transformedResults = airports
        .filter((airport) => airport.iata_code) // Only include airports with IATA codes
        .map((airport) => ({
          value: airport.iata_code,
          label: airport.iata_code,
          description: airport.name,
          city: airport.name,
        }));

      console.log('Transformed results:', transformedResults);
      return transformedResults;
    } catch (error) {
      console.error('Error fetching airports:', error);
      return [];
    }
  };

  const handleFlightDelete = (index: number) => {
    const newSegments = flightSegments.filter((_, i) => i !== index);
    setFlightSegments(newSegments);

    // Update Redux store with remaining flights
    const remainingFlights = newSegments
      .map((segment: FlightSegmentData) => segment.selectedFlight)
      .filter((flight: Flight | null): flight is Flight => flight !== null);

    if (remainingFlights.length > 0) {
      dispatch(setSelectedFlights(remainingFlights));
      localStorage.setItem('selectedFlights', JSON.stringify(remainingFlights));
    } else {
      dispatch(setSelectedFlights([]));
      localStorage.removeItem('selectedFlights');
    }
  };

  // Handle flight deletion
  const handleDirectFlightDelete = () => {
    setDirectFlight((prev) => ({
      ...prev,
      selectedFlight: null,
      // Preserve fromLocation, toLocation, and date
    }));

    // Clear Redux store but don't mark steps as incomplete in phase 3
    dispatch(setSelectedFlights([]));
    dispatch(markStepIncomplete(1));
    if (currentPhase === 3) {
      localStorage.setItem('currentPhase', '3');
    }

    // Clear only flight-related data from localStorage
    localStorage.removeItem('selectedFlights');
    localStorage.removeItem('selectedFlight');

    // Trigger onSelect callback with null to update parent state
    onSelect(null);
  };

  // Handle multi-flight deletion
  const handleMultiFlightDelete = useCallback(
    async (index: number, e?: React.MouseEvent) => {
      if (e) {
        e.preventDefault();
        e.stopPropagation();
      }

      console.log('=== Deleting Multi Flight ===');
      console.log('Deleting segment at index:', index);

      // Remove the segment entirely instead of just clearing the flight
      const newSegments = flightSegments.filter((_, i) => i !== index);

      console.log('New segments after deletion:', newSegments);

      // Update flight segments state
      setFlightSegments(newSegments);

      // Get all selected flights from remaining segments
      const remainingFlights = newSegments
        .map((segment) => segment.selectedFlight)
        .filter((flight): flight is Flight => flight !== null);

      console.log('Remaining flights:', remainingFlights);

      // Update Redux store and localStorage
      if (remainingFlights.length > 0) {
        dispatch(setSelectedFlights(remainingFlights));
        localStorage.setItem(
          'selectedFlights',
          JSON.stringify(remainingFlights)
        );
        localStorage.setItem('flightSegments', JSON.stringify(newSegments));
        onSelect(remainingFlights);
      } else {
        // If no flights remain, clear flight selections
        dispatch(setSelectedFlights([]));
        if (currentPhase !== 3) {
          dispatch(markStepIncomplete(3));
          dispatch(markStepIncomplete(1));
        } else {
          // If in phase 3, ensure we persist the phase
          localStorage.setItem('currentPhase', '3');
        }
        localStorage.removeItem('selectedFlights');
        // Update flightSegments in localStorage
        localStorage.setItem('flightSegments', JSON.stringify(newSegments));
        onSelect(null);

        // Switch back to direct flight mode if only one segment remains
        if (newSegments.length === 1) {
          setSelectedType('direct');
          dispatch(setFlightType('direct'));
          localStorage.setItem('selectedType', 'direct');
        }
      }

      console.log('=== End Multi Flight Delete ===');
    },
    [currentPhase, dispatch, flightSegments, onSelect, setSelectedType]
  );

  // Use handleFlightDelete directly as removeFlightSegment
  const removeFlightSegment = handleFlightDelete;

  // Add a new function to handle clearing individual fields
  const handleClearField = (
    index: number,
    field: 'fromLocation' | 'toLocation'
  ) => {
    const newSegments = [...flightSegments];

    if (field === 'fromLocation') {
      // When clearing fromLocation, only clear that field and its flight
      newSegments[index] = {
        ...newSegments[index],
        fromLocation: null,
        selectedFlight: null,
      };

      // If this is not the first segment, break the link with the previous segment
      if (index > 0) {
        newSegments[index - 1] = {
          ...newSegments[index - 1],
          toLocation: null,
          selectedFlight: null,
        };
      }
    } else if (field === 'toLocation') {
      // When clearing toLocation, only clear that field and its flight
      newSegments[index] = {
        ...newSegments[index],
        toLocation: null,
        selectedFlight: null,
      };

      // If there's a next segment, clear its fromLocation
      if (index < newSegments.length - 1) {
        newSegments[index + 1] = {
          ...newSegments[index + 1],
          fromLocation: null,
          selectedFlight: null,
        };
      }
    }

    console.log('Clearing field:', field, 'at index:', index);
    console.log('Updated segments:', newSegments);

    setFlightSegments(newSegments);
    localStorage.setItem('flightSegments', JSON.stringify(newSegments));

    // Update Redux store if this is the first segment
    if (index === 0) {
      if (field === 'fromLocation') {
        dispatch(setFromLocation(null));
        localStorage.removeItem('fromLocation');
      } else if (field === 'toLocation') {
        dispatch(setToLocation(null));
        localStorage.removeItem('toLocation');
      }
    }

    // Update Redux store with remaining flights
    const remainingFlights = newSegments
      .map((segment) => segment.selectedFlight)
      .filter((flight): flight is Flight => flight !== null);

    if (remainingFlights.length > 0) {
      dispatch(setSelectedFlights(remainingFlights));
      localStorage.setItem('selectedFlights', JSON.stringify(remainingFlights));
    } else {
      dispatch(setSelectedFlights([]));
      localStorage.removeItem('selectedFlights');
    }
  };

  const handleFlightEdit = async (index: number) => {
    console.log('\n=== handleFlightEdit Debug ===');
    console.log('Editing segment at index:', index);

    // Set the current segment index first
    setCurrentSegmentIndex(index);

    // Open search modal first
    setIsSearchModalOpen(true);

    // Get the current segment
    const segment =
      selectedType === 'direct' ? directFlight : flightSegments[index];
    console.log('Current segment:', segment);

    // Wait for modal to open
    await new Promise((resolve) => setTimeout(resolve, 100));

    // Trigger search with the segment's locations
    if (segment.fromLocation && segment.toLocation) {
      console.log('Searching with segment locations:', {
        from: segment.fromLocation,
        to: segment.toLocation,
        date: segment.date,
      });
      await handleSearchFlights(index);
    }

    console.log('=== End handleFlightEdit ===\n');
  };

  const filteredFlights = React.useMemo(() => {
    if (!Array.isArray(displayedFlights)) {
      console.error('displayedFlights is not an array:', displayedFlights);
      return [];
    }
    if (!searchTerm) return displayedFlights;
    const term = searchTerm.toLowerCase();
    return displayedFlights.filter((flight) => {
      if (!flight) return false;
      return (
        flight.flightNumber?.toLowerCase().includes(term) ||
        flight.airline?.toLowerCase().includes(term) ||
        flight.departureCity?.toLowerCase().includes(term) ||
        flight.arrivalCity?.toLowerCase().includes(term) ||
        flight.departure?.toLowerCase().includes(term) ||
        flight.arrival?.toLowerCase().includes(term) ||
        flight.date?.includes(term)
      );
    });
  }, [displayedFlights, searchTerm]);

  // Update handleSheetSearch to properly search flights
  const handleSheetSearch = async (term: string) => {
    setSearchTerm(term);
    if (!term) {
      setDisplayedFlights(allFlights);
      return;
    }

    try {
      const params = new URLSearchParams();
      params.append('term', term);
      params.append('lang', 'en');

      const response = await fetch(
        `/api/searchflightsbyterm?${params.toString()}`
      );
      if (!response.ok) {
        throw new Error('Failed to fetch flights');
      }

      const data = await response.json();
      const flights = data.data || [];

      // Transform the flights data
      const transformedFlights = flights.map((flight: RawFlight) => ({
        id: flight.id?.toString() || Math.random().toString(),
        flightNumber: flight.flightnumber_iata || '',
        airline: flight.flightnumber_iata?.substring(0, 2) || '',
        departureCity: flight.dep_city || flight.dep_iata || '',
        arrivalCity: flight.arr_city || flight.arr_iata || '',
        departureTime: formatTime(flight.dep_time_sched),
        arrivalTime: formatTime(flight.arr_time_sched),
        departure: flight.dep_iata || '',
        arrival: flight.arr_iata || '',
        duration: calculateDuration(
          formatTime(flight.dep_time_sched),
          formatTime(flight.arr_time_sched)
        ),
        stops: 0,
        date: format(new Date(), 'yyyy-MM-dd'),
        status: flight.status || '',
        aircraft: 'Unknown',
        class: 'economy',
        dep_iata: flight.dep_iata,
        arr_iata: flight.arr_iata,
        dep_time_sched: flight.dep_time_sched,
        arr_time_sched: flight.arr_time_sched,
        departureAirport: flight.dep_iata || '',
        arrivalAirport: flight.arr_iata || '',
        price: 0,
      }));

      setDisplayedFlights(transformedFlights);
    } catch (error) {
      console.error('Error searching flights:', error);
      setDisplayedFlights([]);
    }
  };

  // Update the effect to only switch to multi-city when adding different flights
  useEffect(() => {
    const uniqueFlights = new Set(
      flightSegments
        .map((segment) => segment.selectedFlight?.flightNumber)
        .filter(Boolean)
    );
    if (uniqueFlights.size > 1) {
      setSelectedType('multi');
    }
  }, [flightSegments]);

  // Add a helper function to get current locations
  const getCurrentLocations = () => {
    let fromLoc = null;
    let toLoc = null;

    // First try from current segments
    if (flightSegments.length > 0) {
      fromLoc = flightSegments[0].fromLocation;
      toLoc = flightSegments[flightSegments.length - 1].toLocation;
    }

    // Then try direct flight state
    if (!fromLoc && directFlight.fromLocation) {
      fromLoc = directFlight.fromLocation;
    }
    if (!toLoc && directFlight.toLocation) {
      toLoc = directFlight.toLocation;
    }

    // Finally try Redux store
    if (!fromLoc && fromLocation) {
      try {
        fromLoc = JSON.parse(fromLocation);
      } catch (error) {
        console.error('Error parsing from location:', error);
      }
    }
    if (!toLoc && toLocation) {
      try {
        toLoc = JSON.parse(toLocation);
      } catch (error) {
        console.error('Error parsing to location:', error);
      }
    }

    return { fromLoc, toLoc };
  };

  // Handle flight type change
  const handleFlightTypeChange = useCallback(
    (newType: 'direct' | 'multi') => {
      console.log('=== Flight Type Change ===');
      console.log('Current type:', selectedType);
      console.log('New type:', newType);
      console.log('Current segments:', flightSegments);

      if (newType === 'multi') {
        // Ensure we have at least two segments when switching to multi
        const currentFromLocation =
          directFlight.fromLocation || flightSegments[0]?.fromLocation;
        const currentToLocation =
          directFlight.toLocation || flightSegments[0]?.toLocation;

        const newSegments = [
          {
            fromLocation: currentFromLocation,
            toLocation: currentToLocation,
            selectedFlight: null,
            date: new Date(),
          },
          {
            fromLocation: currentToLocation,
            toLocation: null,
            selectedFlight: null,
            date: new Date(),
          },
        ];

        setFlightSegments(newSegments);
        localStorage.setItem('flightSegments', JSON.stringify(newSegments));
      }

      setSelectedType(newType);
      localStorage.setItem('selectedType', newType);
      dispatch(setFlightType(newType));

      console.log('=== End Flight Type Change ===');
    },
    [
      selectedType,
      flightSegments,
      directFlight.fromLocation,
      directFlight.toLocation,
      dispatch,
    ]
  );

  // Update addFlightSegment to properly link segments
  const addFlightSegment = () => {
    console.log('=== Adding Flight Segment ===');
    console.log('Current segments:', flightSegments);

    if (flightSegments.length >= 4) {
      console.log('Maximum segments reached');
      return; // Maximum 4 segments
    }

    // Get the last segment
    const lastSegment = flightSegments[flightSegments.length - 1];
    console.log('Last segment:', lastSegment);

    // Create new segment with the last segment's arrival location as the departure
    const newSegment: FlightSegmentData = {
      fromLocation: lastSegment?.toLocation || null,
      toLocation: null,
      selectedFlight: null,
      date: new Date(),
    };

    const newSegments = [...flightSegments, newSegment];
    console.log('New segments:', newSegments);

    // Update state and storage
    setFlightSegments(newSegments);
    localStorage.setItem('flightSegments', JSON.stringify(newSegments));

    // Set current segment to the new one
    setCurrentSegmentIndex(newSegments.length - 1);

    // Switch to multi-city mode if not already
    if (selectedType !== 'multi') {
      setSelectedType('multi');
      localStorage.setItem('selectedType', 'multi');
      dispatch(setFlightType('multi'));
    }

    console.log('=== End Adding Flight Segment ===');
  };

  // Update updateFlightSegment to maintain segment linking
  const updateFlightSegment = (
    index: number,
    updates: Partial<Omit<FlightSegmentData, 'date'> & { date?: Date }>
  ) => {
    console.log('=== updateFlightSegment Debug ===');
    console.log('Updating segment at index:', index);
    console.log('Old segment:', flightSegments[index]);
    console.log('Updates:', updates);

    const newSegments = [...flightSegments];

    // Update the current segment without affecting the selected flight
    newSegments[index] = {
      ...newSegments[index],
      ...updates,
    };

    // If toLocation changed, update the next segment's fromLocation
    if (updates.toLocation && index < newSegments.length - 1) {
      newSegments[index + 1] = {
        ...newSegments[index + 1],
        fromLocation: { ...updates.toLocation },
      };
    }

    console.log('New segments after update:', newSegments);

    setFlightSegments(newSegments);
    localStorage.setItem('flightSegments', JSON.stringify(newSegments));

    // Update Redux store with the first segment's locations
    if (index === 0) {
      if (updates.fromLocation) {
        const stringifiedFrom = JSON.stringify(updates.fromLocation);
        dispatch(setFromLocation(stringifiedFrom));
        localStorage.setItem('fromLocation', stringifiedFrom);
      }
      if (updates.toLocation) {
        const stringifiedTo = JSON.stringify(updates.toLocation);
        dispatch(setToLocation(stringifiedTo));
        localStorage.setItem('toLocation', stringifiedTo);
      }
    }
  };

  // Update the search filtering logic
  useEffect(() => {
    if (!searchTerm) {
      setDisplayedFlights(allFlights);
      return;
    }

    const searchTermLower = searchTerm.toLowerCase();
    const filtered = allFlights.filter((flight) => {
      return (
        flight.flightNumber?.toLowerCase().includes(searchTermLower) ||
        flight.airline?.toLowerCase().includes(searchTermLower) ||
        flight.departureCity?.toLowerCase().includes(searchTermLower) ||
        flight.arrivalCity?.toLowerCase().includes(searchTermLower) ||
        flight.departure?.toLowerCase().includes(searchTermLower) ||
        flight.arrival?.toLowerCase().includes(searchTermLower)
      );
    });
    setDisplayedFlights(filtered);
  }, [searchTerm, allFlights]);

  // Ensure currentSegmentIndex stays valid when segments change
  useEffect(() => {
    if (currentSegmentIndex >= flightSegments.length) {
      setCurrentSegmentIndex(Math.max(0, flightSegments.length - 1));
    }
  }, [flightSegments.length, currentSegmentIndex]);

  // Update Redux when flight type changes
  useEffect(() => {
    dispatch(setFlightType(selectedType));
  }, [selectedType, dispatch]);

  // Add a computed value for visible segments
  const visibleSegments = useMemo(() => {
    if (selectedType === 'multi') {
      // In multi mode, ensure we always have at least two segments
      if (flightSegments.length < 2) {
        const currentSegments = [...flightSegments];
        while (currentSegments.length < 2) {
          const lastSegment = currentSegments[currentSegments.length - 1];
          currentSegments.push({
            fromLocation: lastSegment?.toLocation || null,
            toLocation: null,
            selectedFlight: null,
            date: new Date(),
          });
        }
        // Update the actual segments if needed
        if (flightSegments.length !== currentSegments.length) {
          setFlightSegments(currentSegments);
        }
        return currentSegments;
      }
      return flightSegments;
    }

    // In direct mode, show only the first segment
    return [flightSegments[0]];
  }, [selectedType, flightSegments]);

  // Update the modal's location change handlers
  const handleModalLocationChange = (
    location: Location | null,
    field: 'fromLocation' | 'toLocation'
  ) => {
    console.log('\n=== Modal Location Change ===');
    console.log('Field:', field);
    console.log('New location:', location);
    console.log('Current phase:', reduxCurrentPhase);

    // Clear error message when user starts interacting
    setErrorMessage(null);

    // Update the appropriate location based on flight type
    if (selectedType === 'direct') {
      setDirectFlight((prev) => ({
        ...prev,
        [field]: location,
        selectedFlight: null,
      }));

      // Update Redux store
      if (
        location &&
        location.value &&
        location.value !== 'null' &&
        location.label?.trim()
      ) {
        console.log('Dispatching location to Redux:', location);
        const stringifiedLocation = JSON.stringify(location);
        if (field === 'fromLocation') {
          dispatch(setFromLocation(stringifiedLocation));
          localStorage.setItem('fromLocation', stringifiedLocation);
        } else {
          dispatch(setToLocation(stringifiedLocation));
          localStorage.setItem('toLocation', stringifiedLocation);
        }
      } else {
        console.log('Clearing location in Redux');
        if (field === 'fromLocation') {
          dispatch(setFromLocation(null));
          localStorage.removeItem('fromLocation');
        } else {
          dispatch(setToLocation(null));
          localStorage.removeItem('toLocation');
        }
        if (reduxCurrentPhase === 1) {
          dispatch(markStepIncomplete(1));
        }
      }
    } else {
      const newSegments = [...flightSegments];
      newSegments[currentSegmentIndex] = {
        ...newSegments[currentSegmentIndex],
        [field]: location,
        selectedFlight: null,
      };
      setFlightSegments(newSegments);

      // Update Redux store for first segment only
      if (currentSegmentIndex === 0) {
        if (
          location &&
          location.value &&
          location.value !== 'null' &&
          location.label?.trim()
        ) {
          console.log('Dispatching from location:', location);
          const stringifiedLocation = JSON.stringify(location);
          dispatch(setFromLocation(stringifiedLocation));
          localStorage.setItem('fromLocation', stringifiedLocation);
        } else {
          console.log('Clearing from location');
          dispatch(setFromLocation(null));
          localStorage.removeItem('fromLocation');
          if (reduxCurrentPhase === 1) {
            dispatch(markStepIncomplete(1));
          }
        }
      }
    }

    // Clear any error messages for this field
    setErrorMessages((prev) => ({
      ...prev,
      [field === 'fromLocation' ? 'from' : 'to']: '',
    }));

    // Trigger onSelect callback
    onSelect(null);

    console.log('=== End Modal Location Change ===\n');
  };

  const handleDirectFromLocationChange = (location: Location | null) => {
    console.log('\n=== Direct From Location Change ===');
    console.log('New location:', location);
    console.log('Current phase:', reduxCurrentPhase);

    setDirectFlight((prev) => ({
      ...prev,
      fromLocation: location,
      selectedFlight: null,
    }));

    if (
      location &&
      location.value &&
      location.value !== 'null' &&
      location.label?.trim()
    ) {
      const stringifiedLocation = JSON.stringify(location);
      console.log('Dispatching from location to Redux:', stringifiedLocation);
      dispatch(setFromLocation(stringifiedLocation));
      localStorage.setItem('fromLocation', stringifiedLocation);
    } else {
      console.log('Clearing from location in Redux');
      dispatch(setFromLocation(null));
      localStorage.removeItem('fromLocation');
    }

    // Clear any selected flights from storage
    dispatch(setSelectedFlights([]));
    localStorage.removeItem('selectedFlights');
    localStorage.removeItem('flightSegments');

    console.log('=== End Direct From Location Change ===\n');
  };

  const handleDirectToLocationChange = (location: Location | null) => {
    console.log('\n=== Direct To Location Change ===');
    console.log('New location:', location);
    console.log('Current phase:', reduxCurrentPhase);

    setDirectFlight((prev) => ({
      ...prev,
      toLocation: location,
      selectedFlight: null,
    }));

    if (
      location &&
      location.value &&
      location.value !== 'null' &&
      location.label?.trim()
    ) {
      const stringifiedLocation = JSON.stringify(location);
      console.log('Dispatching to location to Redux:', stringifiedLocation);
      dispatch(setToLocation(stringifiedLocation));
      localStorage.setItem('toLocation', stringifiedLocation);
    } else {
      console.log('Clearing to location in Redux');
      dispatch(setToLocation(null));
      localStorage.removeItem('toLocation');
    }

    // Clear any selected flights from storage
    dispatch(setSelectedFlights([]));
    localStorage.removeItem('selectedFlights');
    localStorage.removeItem('flightSegments');

    console.log('=== End Direct To Location Change ===\n');
  };

  const handleDirectDateChange = (newDate: Date | null) => {
    if (newDate) {
      // Set the time to noon to avoid timezone issues
      const normalizedDate = new Date(
        newDate.getFullYear(),
        newDate.getMonth(),
        newDate.getDate(),
        12
      );
      setDirectFlight((prev) => ({
        ...prev,
        date: normalizedDate,
        selectedFlight: null,
      }));
      dispatch(setSelectedDate(format(normalizedDate, 'yyyy-MM-dd')));
      localStorage.setItem('selectedDate', normalizedDate.toISOString());
    } else {
      const defaultDate = new Date();
      setDirectFlight((prev) => ({
        ...prev,
        date: defaultDate,
        selectedFlight: null,
      }));
      dispatch(setSelectedDate('')); // Empty string instead of null
      localStorage.removeItem('selectedDate');
    }
  };

  // Add validation for multi-city segments
  const validateMultiCitySegments = useCallback((): boolean => {
    if (selectedType !== 'multi') return true;

    for (let i = 0; i < flightSegments.length; i++) {
      const segment = flightSegments[i];
      if (
        !segment.selectedFlight ||
        !segment.fromLocation ||
        !segment.toLocation
      ) {
        setErrorMessage(`Please complete flight segment ${i + 1}`);
        return false;
      }
    }

    return true;
  }, [flightSegments, selectedType, setErrorMessage]);

  const handleMultiLocationChange = (
    location: Location | null,
    field: 'fromLocation' | 'toLocation',
    index: number
  ) => {
    console.log('=== Multi Location Change ===');
    console.log('Index:', index);
    console.log('Field:', field);
    console.log('New location:', location);
    console.log('Current phase:', reduxCurrentPhase);

    const newSegments = [...flightSegments];

    // Update the current segment
    newSegments[index] = {
      ...newSegments[index],
      [field]: location,
      selectedFlight: null, // Clear selected flight when location changes
    };

    // Handle linking between segments
    if (field === 'toLocation' && location && index < newSegments.length - 1) {
      // Update next segment's fromLocation
      newSegments[index + 1] = {
        ...newSegments[index + 1],
        fromLocation: location,
        selectedFlight: null,
      };
    } else if (field === 'fromLocation' && location && index > 0) {
      // Update previous segment's toLocation
      newSegments[index - 1] = {
        ...newSegments[index - 1],
        toLocation: location,
        selectedFlight: null,
      };
    }

    // Update Redux store if this is the first segment
    if (index === 0) {
      if (field === 'fromLocation') {
        if (
          location &&
          location.value &&
          location.value !== 'null' &&
          location.label?.trim()
        ) {
          console.log('Dispatching from location:', location);
          const stringifiedLocation = JSON.stringify(location);
          dispatch(setFromLocation(stringifiedLocation));
          localStorage.setItem('fromLocation', stringifiedLocation);
        } else {
          console.log('Clearing from location');
          dispatch(setFromLocation(null));
          localStorage.removeItem('fromLocation');
          if (reduxCurrentPhase === 1) {
            dispatch(markStepIncomplete(1));
          }
        }
      }
    }

    // Update last segment's toLocation in Redux store
    if (index === newSegments.length - 1 && field === 'toLocation') {
      if (
        location &&
        location.value &&
        location.value !== 'null' &&
        location.label?.trim()
      ) {
        console.log('Dispatching to location:', location);
        const stringifiedLocation = JSON.stringify(location);
        dispatch(setToLocation(stringifiedLocation));
        localStorage.setItem('toLocation', stringifiedLocation);
      } else {
        console.log('Clearing to location');
        dispatch(setToLocation(null));
        localStorage.removeItem('toLocation');
        if (reduxCurrentPhase === 1) {
          dispatch(markStepIncomplete(1));
        }
      }
    }

    setFlightSegments(newSegments);
    localStorage.setItem('flightSegments', JSON.stringify(newSegments));

    // Clear any error messages
    setErrorMessages((prev) => ({
      ...prev,
      [field === 'fromLocation' ? 'from' : 'to']: undefined,
    }));

    // Trigger onSelect callback
    onSelect(null);

    console.log('=== End Multi Location Change ===');
  };

  const handleMultiDateChange = (date: Date | null, index: number) => {
    console.log('=== Multi Date Change ===');
    console.log('Index:', index);
    console.log('New date:', date);

    if (!date) {
      date = new Date();
    }

    // Set the time to noon to avoid timezone issues
    const normalizedDate = new Date(
      date.getFullYear(),
      date.getMonth(),
      date.getDate(),
      12
    );

    const newSegments = [...flightSegments];
    newSegments[index] = {
      ...newSegments[index],
      date,
      selectedFlight: null, // Clear selected flight when date changes
    };
    setFlightSegments(newSegments);
    localStorage.setItem('flightSegments', JSON.stringify(newSegments));

    // Update Redux store if this is the first segment
    if (index === 0) {
      dispatch(setSelectedDate(format(normalizedDate, 'yyyy-MM-dd')));
      localStorage.setItem('selectedDate', normalizedDate.toISOString());
    }

    console.log('=== End Multi Date Change ===');
  };

  const handleLocationChange = (
    location: Location | null,
    type: 'from' | 'to',
    segmentIndex?: number
  ) => {
    if (selectedType === 'direct') {
      if (type === 'from') {
        setDirectFlight((prev) => ({ ...prev, fromLocation: location }));
        dispatch(setFromLocation(JSON.stringify(location)));
      } else {
        setDirectFlight((prev) => ({ ...prev, toLocation: location }));
        dispatch(setToLocation(JSON.stringify(location)));
      }
    } else if (segmentIndex !== undefined) {
      setFlightSegments((prev) => {
        const newSegments = [...prev];
        if (type === 'from') {
          newSegments[segmentIndex] = {
            ...newSegments[segmentIndex],
            fromLocation: location,
          };
        } else {
          newSegments[segmentIndex] = {
            ...newSegments[segmentIndex],
            toLocation: location,
          };
        }
        return newSegments;
      });
    }
  };

  useEffect(() => {
    // Update progress based on flight selection
    if (fromLocation && toLocation) {
      dispatch(completeStep(1));
    } else {
      dispatch(markStepIncomplete(1));
    }
  }, [fromLocation, toLocation, dispatch]);

  // Calculate duration for selected flight
  useEffect(() => {
    if (selectedFlight) {
      // Duration calculation logic
    }
  }, [selectedFlight]);

  // Update flight segments
  useEffect(() => {
    if (selectedFlight) {
      // Flight segment update logic
    }
  }, [selectedFlight]);

  const handleClearDates = () => {
    if (selectedType === 'direct') {
      setSelectedDate('');
      dispatch(setSelectedDate(''));
      localStorage.removeItem('selectedDate');
    } else {
      // Clear dates for all segments
      const newSegments = flightSegments.map((segment) => ({
        ...segment,
        date: new Date(),
        selectedFlight: null,
      }));
      setFlightSegments(newSegments);
      dispatch(setSelectedDate(''));
      localStorage.removeItem('selectedDate');
    }
  };

  // Update the effect to handle multi-city state restoration
  useEffect(() => {
    const savedFlightSegments = localStorage.getItem('flightSegments');
    const savedFlights = localStorage.getItem('selectedFlights');
    const savedType = localStorage.getItem('selectedType');

    if (savedType === 'multi') {
      setSelectedType('multi');
    }

    if (savedFlightSegments && savedFlights) {
      try {
        const parsedSegments = JSON.parse(savedFlightSegments);
        const parsedFlights = JSON.parse(savedFlights);

        // Validate and restore segments
        if (Array.isArray(parsedSegments) && parsedSegments.length > 0) {
          // Convert dates back to Date objects
          const restoredSegments = parsedSegments.map((segment) => ({
            ...segment,
            date: segment.date ? new Date(segment.date) : new Date(),
            fromLocation: segment.fromLocation,
            toLocation: segment.toLocation,
            selectedFlight: segment.selectedFlight,
          }));

          setFlightSegments(restoredSegments);

          // If we have multiple segments, switch to multi-city mode
          if (restoredSegments.length > 1) {
            setSelectedType('multi');
            localStorage.setItem('selectedType', 'multi');
          }
        }

        // Restore flights in Redux store
        if (Array.isArray(parsedFlights) && parsedFlights.length > 0) {
          dispatch(setSelectedFlights(parsedFlights));
        }
      } catch (error) {
        console.error('Error restoring multi-city state:', error);
      }
    }
  }, [dispatch]);

  // Add validation effect for multi-city segments
  useEffect(() => {
    if (selectedType === 'multi' && flightSegments.length > 0) {
      // Save segments to localStorage
      localStorage.setItem('flightSegments', JSON.stringify(flightSegments));

      // Update Redux store with first and last locations
      const firstSegment = flightSegments[0];
      const lastSegment = flightSegments[flightSegments.length - 1];

      if (firstSegment?.fromLocation) {
        dispatch(setFromLocation(JSON.stringify(firstSegment.fromLocation)));
      }
      if (lastSegment?.toLocation) {
        dispatch(setToLocation(JSON.stringify(lastSegment.toLocation)));
      }
    }
  }, [selectedType, flightSegments, dispatch]);

  return (
    <div className="space-y-4">
      <FlightTypeSelector
        types={[
          { id: 'direct', label: 'Direct Flight' },
          { id: 'multi', label: 'Multi City' },
        ]}
        selectedType={selectedType}
        onTypeSelect={handleFlightTypeChange}
        className="grid grid-cols-1 sm:grid-cols-2 gap-4 mb-8"
      />

      <div className="space-y-4">
        {errorMessage && (
          <div className="text-red-600 text-sm">{errorMessage}</div>
        )}

        {selectedType === 'multi' ? (
          <div className="space-y-8">
            {flightSegments.map((segment, index) => (
              <div key={index} className="relative">
                {index > 1 && (
                  <div className="absolute -right-10 top-1/2 -translate-y-1/2">
                    <button
                      onClick={(e) => handleMultiFlightDelete(index, e)}
                      className="p-1 text-gray-500 hover:text-red-500"
                    >
                      <svg
                        className="w-5 h-5"
                        viewBox="0 0 20 20"
                        fill="currentColor"
                      >
                        <path
                          fillRule="evenodd"
                          d="M10 18a8 8 0 100-16 8 8 0 000 16zM8.707 7.293a1 1 0 00-1.414 1.414L8.586 10l-1.293 1.293a1 1 0 101.414 1.414L10 11.414l1.293 1.293a1 1 0 001.414-1.414L11.414 10l1.293-1.293a1 1 0 00-1.414-1.414L10 8.586 8.707 7.293z"
                          clipRule="evenodd"
                        />
                      </svg>
                    </button>
                  </div>
                )}
                <div className="space-y-4">
                  <div className="grid grid-cols-1 md:grid-cols-2 gap-4">
                    <div className="relative">
                      <AutocompleteInput
                        label="From"
                        value={segment.fromLocation}
                        onChange={(location) =>
                          handleMultiLocationChange(
                            location,
                            'fromLocation',
                            index
                          )
                        }
                        onSearch={searchAirports}
                        leftIcon="plane-departure"
                        error={errorMessages.from}
                        showError={isSearchModalOpen}
                      />
                      {errorMessages.from && (
                        <p className="text-red-500 text-sm mt-1">
                          {errorMessages.from}
                        </p>
                      )}
                    </div>

                    <div className="relative">
                      <AutocompleteInput
                        label="To"
                        value={segment.toLocation}
                        onChange={(location) =>
                          handleMultiLocationChange(
                            location,
                            'toLocation',
                            index
                          )
                        }
                        onSearch={searchAirports}
                        rightIcon="plane-arrival"
                        error={errorMessages.to}
                        showError={isSearchModalOpen}
                      />
                      {errorMessages.to && (
                        <p className="text-red-500 text-sm mt-1">
                          {errorMessages.to}
                        </p>
                      )}
                    </div>
                  </div>

                  {showFlightSearch && currentPhase !== 1 && (
                    <div className="grid grid-cols-2 gap-4">
                      <div className="relative date-picker-input">
                        <DatePicker
                          selected={segment.date}
                          onChange={(date) =>
                            handleMultiDateChange(date, index)
                          }
                          customInput={
                            <CustomDateInput
                              value={formatSafeDate(segment.date)}
                              onClear={() => {
                                handleMultiDateChange(new Date(), index);
                                setErrorMessage(null);
                              }}
                            />
                          }
                          dateFormat="dd.MM.yyyy"
                          maxDate={new Date()}
                          showMonthDropdown
                          showYearDropdown
                          dropdownMode="select"
                          isClearable={false}
                          placeholderText="DD.MM.YYYY"
                          shouldCloseOnSelect={true}
                          popperProps={{
                            strategy: 'fixed',
                            placement: 'top-start',
                          }}
                        />
                      </div>

                      <button
                        onClick={() => {
                          setCurrentSegmentIndex(index);
                          setIsSearchModalOpen(true);
                          handleSearchFlights(index);
                        }}
                        className="h-14 px-6 text-white bg-[#F54538] rounded-xl hover:bg-[#F54538]/90 focus:outline-none focus:ring-2 focus:ring-offset-2 focus:ring-[#F54538] disabled:opacity-50 font-sans font-medium text-base"
                      >
                        Search Flights
                      </button>
                    </div>
                  )}
                </div>
              </div>
            ))}

            {flightSegments.length < 4 && (
              <div className="flex flex-col gap-4">
                <button
                  onClick={addFlightSegment}
                  className="w-full h-12 border-2 border-dashed border-gray-300 rounded-lg hover:border-[#F54538] hover:text-[#F54538] transition-colors flex items-center justify-center px-4"
                >
                  <svg
                    className="w-5 h-5 mr-2"
                    viewBox="0 0 20 20"
                    fill="currentColor"
                  >
                    <path
                      fillRule="evenodd"
                      d="M10 5a1 1 0 011 1v3h3a1 1 0 110 2h-3v3a1 1 0 11-2 0v-3H6a1 1 0 110-2h3V6a1 1 0 011-1z"
                      clipRule="evenodd"
                    />
                  </svg>
                  Add Another Flight
                </button>

                {showFlightSearch && currentPhase !== 1 && (
                  <button
                    onClick={() => {}}
                    className="w-full h-12 bg-red-50 text-[#F54538] rounded-lg font-medium hover:bg-red-100 transition-colors text-sm"
                  >
                    Flight Not Listed?
                  </button>
                )}
              </div>
            )}
          </div>
        ) : (
          // Direct flight view
          <>
            <div className="grid grid-cols-1 md:grid-cols-2 gap-4">
              <div className="relative">
                <AutocompleteInput
                  label="From"
                  value={directFlight.fromLocation}
                  onChange={handleDirectFromLocationChange}
                  onSearch={searchAirports}
                  leftIcon="plane-departure"
                  error={errorMessages.from}
                  showError={isSearchModalOpen}
                />
              </div>

              <div className="relative">
                <AutocompleteInput
                  label="To"
                  value={directFlight.toLocation}
                  onChange={handleDirectToLocationChange}
                  onSearch={searchAirports}
                  rightIcon="plane-arrival"
                  error={errorMessages.to}
                  showError={isSearchModalOpen}
                />
              </div>
            </div>

            {showResults && showFlightSearch && currentPhase !== 1 && (
              <>
                <div
                  className="relative date-picker-input"
                  style={{ marginBottom: '40px' }}
                >
                  <DatePicker
                    selected={date}
                    onChange={handleDateChange}
                    customInput={
                      <CustomDateInput
                        value={formatSafeDate(date)}
                        onClear={handleDateClear}
                      />
                    }
                    dateFormat="dd.MM.yyyy"
                    maxDate={new Date()}
                    showMonthDropdown
                    showYearDropdown
                    dropdownMode="select"
                    isClearable={false}
                    placeholderText="DD.MM.YYYY"
                    shouldCloseOnSelect={true}
                    popperProps={{
                      strategy: 'fixed',
                      placement: 'top-start',
                    }}
                  />
                </div>

                <div className="flex flex-col gap-4">
                  <button
                    onClick={() => {
                      setIsSearchModalOpen(showResults ?? true);
                      handleSearchFlights();
                    }}
                    className="w-full h-12 px-4 py-2 text-white bg-[#F54538] rounded-xl hover:bg-[#F54538]/90 focus:outline-none focus:ring-2 focus:ring-offset-2 focus:ring-[#F54538] disabled:opacity-50 font-sans font-medium text-base"
                  >
                    Search Flights
                  </button>
                  {errorMessage && (
                    <div className="p-4 bg-red-50 rounded-lg">
                      <p className="text-red-600 text-sm">{errorMessage}</p>
                    </div>
                  )}
                  <button
                    onClick={() => {}}
                    className="w-full h-12 bg-red-50 text-[#F54538] rounded-lg font-medium hover:bg-red-100 transition-colors text-sm"
                  >
                    Flight Not Listed?
                  </button>
                </div>
              </>
            )}
          </>
        )}

        {/* Flight Details Section */}
        {((selectedType === 'direct' && directFlight.selectedFlight) ||
          (selectedType === 'multi' &&
            flightSegments.some((segment) => segment.selectedFlight))) &&
          showFlightDetails &&
          currentPhase !== 1 && (
            <div className="pt-8">
              <div className="space-y-4">
                <h3 className="text-lg font-semibold text-gray-900 mb-4">
                  Your flight details
                </h3>
                {selectedType === 'direct'
                  ? directFlight.selectedFlight && (
                      <div className="w-full text-left p-4 bg-white border border-gray-200 rounded-lg hover:border-[#F54538] hover:shadow-lg transition-all">
                        <div>
                          <div className="flex items-center justify-between">
                            <div className="flex items-center space-x-4">
                              <div className="w-10 h-10 rounded-full bg-red-50 flex items-center justify-center">
                                <PiAirplaneTakeoff className="w-5 h-5 text-[#F54538]" />
                              </div>
                              <div>
                                <p className="font-medium">
                                  {directFlight.selectedFlight.flightNumber}
                                </p>
                                <p className="text-sm text-gray-500">
                                  {directFlight.selectedFlight.departure} →{' '}
                                  {directFlight.selectedFlight.arrival}
                                </p>
                              </div>
                            </div>
                            <div className="text-right">
                              <div className="flex items-center justify-end space-x-2">
                                <p className="font-medium">
                                  {formatSafeDate(
                                    directFlight.selectedFlight.date
                                  )}
                                </p>
                                <span className="text-gray-500">•</span>
                                <p className="font-medium">
                                  {directFlight.selectedFlight.departureTime}
                                </p>
                                <span className="text-gray-500">→</span>
                                <p className="font-medium">
                                  {directFlight.selectedFlight.arrivalTime}
                                </p>
                              </div>
                              <p className="text-sm text-gray-500 mt-1">
                                {directFlight.selectedFlight.duration}
                              </p>
                            </div>
                          </div>
                          <div className="flex justify-end mt-2">
                            <div className="flex items-center space-x-2">
                              <button
                                onClick={(e) => {
                                  e.stopPropagation();
                                  handleFlightEdit(0);
                                }}
                                className="p-2 text-gray-400 hover:text-gray-600"
                              >
                                <PencilIcon className="h-4 w-4" />
                              </button>
                              <button
                                onClick={handleDirectFlightDelete}
                                className="p-2 text-gray-400 hover:text-gray-600"
                              >
                                <TrashIcon className="h-4 w-4" />
                              </button>
                            </div>
                          </div>
                        </div>
                      </div>
                    )
                  : flightSegments.map(
                      (segment, index) =>
                        segment.selectedFlight && (
                          <div
                            key={index}
                            className="w-full text-left p-4 bg-white border border-gray-200 rounded-lg hover:border-[#F54538] hover:shadow-lg transition-all"
                          >
                            <div>
                              <div className="flex items-center justify-between">
                                <div className="flex items-center space-x-4">
                                  <div className="w-10 h-10 rounded-full bg-red-50 flex items-center justify-center relative">
                                    <PiAirplaneTakeoff className="w-5 h-5 text-[#F54538]" />
                                    <span className="absolute -top-2 -right-2 bg-[#F54538] text-white text-xs rounded-full w-5 h-5 flex items-center justify-center">
                                      {index + 1}
                                    </span>
                                  </div>
                                  <div>
                                    <div className="flex items-center space-x-2">
                                      <p className="font-medium">
                                        Flight {index + 1}
                                      </p>
                                      <span className="text-gray-400">•</span>
                                      <p className="text-gray-600">
                                        {segment.selectedFlight.flightNumber}
                                      </p>
                                    </div>
                                    <p className="text-sm text-gray-500">
                                      {segment.selectedFlight.departure} →{' '}
                                      {segment.selectedFlight.arrival}
                                    </p>
                                  </div>
                                </div>
                                <div className="text-right">
                                  <div className="flex items-center justify-end space-x-2">
                                    <p className="font-medium">
                                      {formatSafeDate(
                                        segment.selectedFlight.date
                                      )}
                                    </p>
                                    <span className="text-gray-500">•</span>
                                    <p className="font-medium">
                                      {segment.selectedFlight.departureTime}
                                    </p>
                                    <span className="text-gray-500">→</span>
                                    <p className="font-medium">
                                      {segment.selectedFlight.arrivalTime}
                                    </p>
                                  </div>
                                  <p className="text-sm text-gray-500 mt-1">
                                    {segment.selectedFlight.duration}
                                  </p>
                                </div>
                              </div>
                              <div className="flex justify-end mt-2">
                                <div className="flex items-center space-x-2">
                                  <button
                                    onClick={(e) => {
                                      e.preventDefault();
                                      e.stopPropagation();
                                      handleFlightEdit(index);
                                    }}
                                    className="p-2 text-gray-400 hover:text-gray-600"
                                  >
                                    <PencilIcon className="h-4 w-4" />
                                  </button>
                                  <button
                                    onClick={(e) =>
                                      handleMultiFlightDelete(index, e)
                                    }
                                    className="p-2 text-gray-400 hover:text-gray-600"
                                  >
                                    <TrashIcon className="h-4 w-4" />
                                  </button>
                                </div>
                              </div>
                            </div>
                          </div>
                        )
                    )}
              </div>
            </div>
          )}

        {showResults && showFlightSearch && currentPhase !== 1 && (
          <Sheet
            isOpen={isSearchModalOpen}
            onClose={() => setIsSearchModalOpen(false)}
          >
            <div className="flex flex-col h-full">
              <div className="flex-shrink-0 border-b border-gray-200">
                <div className="px-6 py-6">
                  <div className="flex flex-col sm:flex-row sm:items-center sm:justify-between gap-4">
                    <div>
                      <h2 className="text-2xl font-semibold text-gray-900">
                        Available Flights
                      </h2>
                      <p className="text-sm text-gray-500 mt-1">
                        Select your preferred flight
                      </p>
                    </div>
                    <div className="hidden sm:flex items-center gap-3">
                      <div className="relative w-64">
                        <input
                          type="text"
                          placeholder="Search by flight number"
                          value={searchTerm}
                          onChange={(e) => handleSheetSearch(e.target.value)}
                          className="w-full h-14 px-3 pl-10 pr-10 border border-gray-300 rounded-xl focus:outline-none focus:ring-2 focus:ring-[#F54538] focus:border-transparent bg-white"
                        />
                        <MagnifyingGlassIcon className="w-5 h-5 text-gray-400 absolute left-3 top-1/2 -translate-y-1/2 pointer-events-none" />
                      </div>
                    </div>
                  </div>
                </div>
              </div>

              <div className="flex-1 overflow-auto p-6">
                {loading ? (
                  <div className="flex flex-col justify-center items-center py-8">
                    <div className="w-12 h-12 border-4 border-[#F54538] border-t-transparent rounded-full animate-spin mb-4" />
                    <p className="text-gray-600 font-medium">
                      Searching for flights...
                    </p>
                  </div>
                ) : errorMessage ? (
                  <div className="text-center py-12">
                    <div className="w-16 h-16 mx-auto mb-4 rounded-full bg-red-50 flex items-center justify-center">
                      <PiAirplaneTakeoff className="w-8 h-8 text-[#F54538]" />
                    </div>
                    <h3 className="text-lg font-medium text-gray-900 mb-2">
                      {errorMessage}
                    </h3>
                    <p className="text-gray-500 mb-6">
                      Please try adjusting your search criteria.
                    </p>
                    <div className="mt-8 flex justify-center w-full">
                      <button
                        onClick={() => setIsSearchModalOpen(false)}
                        className="px-8 h-12 bg-red-50 text-[#F54538] rounded-lg font-medium hover:bg-red-100 transition-colors text-sm"
                      >
                        Flight Not Listed?
                      </button>
                    </div>
                  </div>
                ) : filteredFlights.length === 0 ? (
                  <div className="text-center py-12">
                    <div className="w-16 h-16 mx-auto mb-4 rounded-full bg-red-50 flex items-center justify-center">
                      <PiAirplaneTakeoff className="w-8 h-8 text-[#F54538]" />
                    </div>
                    <h3 className="text-lg font-medium text-gray-900 mb-2">
                      {displayedFlights.length === 0
                        ? 'No flights found'
                        : 'No matching flights'}
                    </h3>
                    <p className="text-gray-500 mb-6">
                      {displayedFlights.length === 0
                        ? "We couldn't find any flights matching your criteria."
                        : 'Try adjusting your search terms.'}
                    </p>
                    <div className="mt-8 flex justify-center w-full">
                      <button
                        onClick={() => setIsSearchModalOpen(false)}
                        className="px-8 h-12 bg-red-50 text-[#F54538] rounded-lg font-medium hover:bg-red-100 transition-colors text-sm"
                      >
                        Flight Not Listed?
                      </button>
                    </div>
                  </div>
                ) : (
                  <>
                    <div className="flex items-center justify-between mb-6">
                      <h3 className="text-lg font-medium text-gray-900">
                        {filteredFlights.length}{' '}
                        {filteredFlights.length === 1 ? 'flight' : 'flights'}{' '}
                        found
                      </h3>
                      <div className="flex items-center gap-2">
                        <button
                          onClick={() => setView('card')}
                          className={`p-2 rounded-lg ${
                            view === 'card'
                              ? 'bg-gray-100 text-gray-900'
                              : 'text-gray-500 hover:text-gray-900'
                          }`}
                        >
                          <Squares2X2Icon className="w-5 h-5" />
                        </button>
                        <button
                          onClick={() => setView('list')}
                          className={`p-2 rounded-lg ${
                            view === 'list'
                              ? 'bg-gray-100 text-gray-900'
                              : 'text-gray-500 hover:text-gray-900'
                          }`}
                        >
                          <ListBulletIcon className="w-5 h-5" />
                        </button>
                      </div>
                    </div>

                    <div
                      className={
                        view === 'list'
                          ? 'overflow-hidden'
                          : 'grid grid-cols-1 sm:grid-cols-2 lg:grid-cols-3 gap-4'
                      }
                    >
                      {view === 'list' ? (
                        <div className="relative">
                          <div className="overflow-x-auto -mx-6 sm:mx-0">
                            <div className="inline-block min-w-full align-middle px-6 sm:px-0">
                              <table className="min-w-full">
                                <thead>
                                  <tr className="bg-[#F54538]/5">
                                    <th
                                      scope="col"
                                      className="px-4 py-4 text-left text-xs font-semibold text-[#F54538] uppercase tracking-wider w-[200px]"
                                    >
                                      Flight
                                    </th>
                                    <th
                                      scope="col"
                                      className="px-4 py-4 text-left text-xs font-semibold text-[#F54538] uppercase tracking-wider w-[120px]"
                                    >
                                      Date
                                    </th>
                                    <th
                                      scope="col"
                                      className="px-4 py-4 text-left text-xs font-semibold text-[#F54538] uppercase tracking-wider w-[160px]"
                                    >
                                      Departure
                                    </th>
                                    <th
                                      scope="col"
                                      className="px-4 py-4 text-left text-xs font-semibold text-[#F54538] uppercase tracking-wider w-[160px]"
                                    >
                                      Arrival
                                    </th>
                                    <th
                                      scope="col"
                                      className="px-4 py-4 text-left text-xs font-semibold text-[#F54538] uppercase tracking-wider w-[120px]"
                                    >
                                      Duration
                                    </th>
                                  </tr>
                                </thead>
                                <tbody>
                                  {filteredFlights.map((flight, index) => (
                                    <tr
                                      key={flight.id}
                                      onClick={() => handleFlightSelect(flight)}
                                      className={`${index % 2 === 0 ? 'bg-white' : 'bg-gray-50'} hover:bg-gray-100 cursor-pointer transition-colors border-b border-gray-100 last:border-b-0`}
                                    >
                                      <td className="px-4 py-4">
                                        <div className="flex items-center space-x-3">
                                          <div className="w-10 h-10 rounded-full bg-red-50 flex items-center justify-center flex-shrink-0">
                                            <PiAirplaneTakeoff className="w-5 h-5 text-[#F54538]" />
                                          </div>
                                          <div>
                                            <p className="font-medium text-sm sm:text-base">
                                              {flight.flightNumber}
                                            </p>
                                            <p className="text-xs sm:text-sm text-gray-500">
                                              {flight.airline}
                                            </p>
                                          </div>
                                        </div>
                                      </td>
                                      <td className="px-4 py-4">
                                        <p className="font-medium text-sm sm:text-base">
                                          {formatSafeDate(flight.date)}
                                        </p>
                                      </td>
                                      <td className="px-4 py-4">
                                        <p className="text-xs sm:text-sm text-gray-500">
                                          {flight.departure}
                                        </p>
                                        <p className="font-medium text-sm sm:text-base">
                                          {flight.departureTime}
                                        </p>
                                      </td>
                                      <td className="px-4 py-4">
                                        <p className="text-xs sm:text-sm text-gray-500">
                                          {flight.arrival}
                                        </p>
                                        <p className="font-medium text-sm sm:text-base">
                                          {flight.arrivalTime}
                                        </p>
                                      </td>
                                      <td className="px-4 py-4">
                                        <p className="font-medium text-sm sm:text-base">
                                          {flight.duration}
                                        </p>
                                      </td>
                                    </tr>
                                  ))}
                                </tbody>
                              </table>
                            </div>
                          </div>
                          <div className="absolute right-0 top-0 bottom-0 w-8 bg-gradient-to-l from-white to-transparent pointer-events-none sm:hidden" />
                        </div>
                      ) : (
                        // Card View
                        filteredFlights.map((flight) => (
                          <button
                            key={flight.id}
                            onClick={() => handleFlightSelect(flight)}
                            className="w-full text-left p-4 bg-white border border-gray-200 rounded-lg hover:border-[#F54538] hover:shadow-lg transition-all"
                          >
                            <div className="flex flex-col space-y-3">
                              <div className="flex items-center justify-between">
                                <div className="flex items-center space-x-3">
                                  <div className="w-10 h-10 rounded-full bg-red-50 flex items-center justify-center">
                                    <PiAirplaneTakeoff className="w-5 h-5 text-[#F54538]" />
                                  </div>
                                  <div>
                                    <p className="font-medium">
                                      {flight.flightNumber}
                                    </p>
                                    <p className="text-sm text-gray-500">
                                      {flight.airline}
                                    </p>
                                  </div>
                                </div>
                                <p className="text-sm font-medium text-gray-500">
                                  {flight.duration}
                                </p>
                              </div>
                              <div className="flex justify-between items-center pt-2">
                                <div>
                                  <p className="text-sm text-gray-500">
                                    {flight.departure}
                                  </p>
                                  <p className="font-medium">
                                    {flight.departureTime}
                                  </p>
                                </div>
                                <div className="text-center">
                                  <p className="text-xs text-gray-500 mb-1">
                                    {formatSafeDate(flight.date)}
                                  </p>
                                  <div className="w-16 h-[1px] bg-gray-300"></div>
                                </div>
                                <div className="text-right">
                                  <p className="text-sm text-gray-500">
                                    {flight.arrival}
                                  </p>
                                  <p className="font-medium">
                                    {flight.arrivalTime}
                                  </p>
                                </div>
                              </div>
                            </div>
                          </button>
                        ))
                      )}
                    </div>
                  </>
                )}
              </div>
            </div>
          </Sheet>
        )}
      </div>
    </div>
  );
};
export default FlightSelector;<|MERGE_RESOLUTION|>--- conflicted
+++ resolved
@@ -1049,14 +1049,7 @@
         return [];
       }
 
-<<<<<<< HEAD
-      const responseText = await response.text();
-      console.log('Raw response:', responseText);
-
-      const airports = JSON.parse(responseText);
-=======
       const airports = await response.json();
->>>>>>> 8590b84c
       console.log('Parsed airports:', airports);
 
       if (!Array.isArray(airports)) {
