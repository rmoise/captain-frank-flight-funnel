'use client';

import React, {
  useState,
  useRef,
  useEffect,
  useCallback,
  useMemo,
} from 'react';
import { createPortal } from 'react-dom';
import { PiAirplaneTakeoff, PiAirplaneLanding } from 'react-icons/pi';
import { XMarkIcon, ChevronDownIcon } from '@heroicons/react/24/outline';
import { debounce } from 'lodash';

// Export all interfaces and types
export interface Location {
  value: string;
  label: string;
  description?: string;
  city?: string;
}

export interface AutocompleteInputProps {
  label: string;
  value?: Location | null;
  onChange: (location: Location | null) => void;
  onSearch: (term: string) => Promise<Location[]>;
  onFocus?: () => Promise<Location[]>;
  placeholder?: string;
  leftIcon?: string;
  rightIcon?: string;
  error?: string;
  allowClear?: boolean;
  showError?: boolean;
}

const LoadingSpinner = () => (
  <div className="relative w-6 h-6">
    <div
      className="absolute inset-0 animate-spin rounded-full border-2 border-transparent border-t-[#F54538] border-r-[#F54538]/30"
      style={{ animationDuration: '0.8s' }}
    />
  </div>
);

export const AutocompleteInput: React.FC<AutocompleteInputProps> = ({
  label,
  value,
  onChange,
  onSearch,
  onFocus,
  leftIcon,
  rightIcon,
  error,
  allowClear = true,
  showError = false,
}) => {
  const [mounted, setMounted] = useState(false);
  const [isOpen, setIsOpen] = useState(false);
  const [options, setOptions] = useState<Location[]>([]);
  const [loading, setLoading] = useState(false);
  const [inputValue, setInputValue] = useState('');
  const [isFocused, setIsFocused] = useState(false);
  const [isTyping, setIsTyping] = useState(false);
  const [dropdownPosition, setDropdownPosition] = useState({
    top: 0,
    left: 0,
    width: 0,
  });
  const containerRef = useRef<HTMLDivElement>(null);
  const inputRef = useRef<HTMLInputElement>(null);
  const [highlightedIndex, setHighlightedIndex] = useState<number | null>(null);

  useEffect(() => {
    setMounted(true);
  }, []);

  useEffect(() => {
    if (mounted && value && typeof value === 'object' && 'value' in value) {
      setInputValue(value.value);
    }
  }, [value, mounted]);

  const getDisplayValue = useCallback((location?: Location | null) => {
    if (!location || typeof location !== 'object') return '';
    return location.value;
  }, []);

  const debouncedSearch = useMemo(
    () =>
      debounce(async (searchTerm: string) => {
        if (!searchTerm || searchTerm.length < 3) {
          setLoading(false);
          setOptions([]);
          return;
        }

        setLoading(true);
        try {
          const results = await onSearch(searchTerm);
          console.log('Search results:', results);
          setOptions(results);
        } catch (err) {
          console.error('Search failed:', err);
          setOptions([]);
        } finally {
          setLoading(false);
        }
      }, 300),
    [onSearch]
  );

  const handleInputChange = useCallback(
    (e: React.ChangeEvent<HTMLInputElement>) => {
      const newValue = e.target.value;
      setIsTyping(true);
      setInputValue(newValue);
      setIsOpen(true);

      if (!newValue) {
        onChange(null);
        setOptions([]);
        return;
      }

      debouncedSearch(newValue);
    },
    [onChange, debouncedSearch]
  );

  const handleOptionSelect = useCallback(
    (option: Location, event?: React.MouseEvent) => {
      if (!option || typeof option !== 'object' || !('value' in option)) return;

      // Prevent event propagation
      event?.stopPropagation();
      event?.preventDefault();

      setIsTyping(false);
      setInputValue(getDisplayValue(option));
      onChange(option);

      // Close dropdown but maintain focus
      setIsOpen(false);

      // Keep focus in the current field
      if (inputRef.current) {
        inputRef.current.focus();
      }
    },
    [onChange, getDisplayValue]
  );

  const handleInputFocus = useCallback(async () => {
    setIsFocused(true);
    setIsOpen(true);

    // Always load options on focus if onFocus is provided
    setLoading(true);
    try {
      const results = onFocus ? await onFocus() : await onSearch('');
      setOptions(results);
      setIsOpen(true);
    } catch (error) {
      console.error('Failed to load options:', error);
      setOptions([]);
    } finally {
      setLoading(false);
    }
  }, [onFocus, onSearch]);

  const handleInputBlur = useCallback(() => {
    // Only blur if we're not selecting an option
    setTimeout(() => {
      const dropdownElement = document.getElementById('autocomplete-dropdown');
      const activeElement = document.activeElement;
      const isClickingDropdown = dropdownElement?.contains(
        activeElement as Node
      );

      if (!isClickingDropdown) {
        setIsFocused(false);
        setIsTyping(false);
        setIsOpen(false);
      }
    }, 200);
  }, []);

  const handleClear = useCallback(
    (e?: React.MouseEvent) => {
      e?.stopPropagation();
      e?.preventDefault();

      setIsTyping(false);
      setInputValue('');
      setOptions([]);
      onChange(null);

      if (inputRef.current) {
        inputRef.current.focus();
      }
    },
    [onChange]
  );

  // Update dropdown position
  useEffect(() => {
    if (!isOpen) return;

    const updatePosition = () => {
      if (containerRef.current) {
        const rect = containerRef.current.getBoundingClientRect();
        setDropdownPosition({
          top: rect.bottom + window.scrollY,
          left: rect.left + window.scrollX,
          width: rect.width,
        });
      }
    };

    updatePosition();
    window.addEventListener('scroll', updatePosition);
    window.addEventListener('resize', updatePosition);

    return () => {
      window.removeEventListener('scroll', updatePosition);
      window.removeEventListener('resize', updatePosition);
    };
  }, [isOpen]);

  // Handle click outside
  useEffect(() => {
    const handleClickOutside = (event: MouseEvent) => {
      const target = event.target as Node;
      const dropdownElement = document.getElementById('autocomplete-dropdown');
      const isClickingDropdown = dropdownElement?.contains(target);
      const isClickingInput = containerRef.current?.contains(target);

      if (!isClickingDropdown && !isClickingInput) {
        setIsOpen(false);
        setIsFocused(false);
        setIsTyping(false);
      }
    };

    document.addEventListener('mousedown', handleClickOutside);
    return () => document.removeEventListener('mousedown', handleClickOutside);
  }, []);

  // Cleanup on unmount
  useEffect(() => {
    return () => {
      debouncedSearch.cancel();
    };
  }, [debouncedSearch]);

  const renderDropdown = () => {
    if (!isOpen) return null;

    const dropdown = (
      <div
        id="autocomplete-dropdown"
        className="absolute bg-white rounded-xl shadow-lg border border-gray-200 max-h-60 overflow-y-auto z-[9999]"
        style={{
          top: dropdownPosition.top + 8,
          left: dropdownPosition.left,
          width: dropdownPosition.width,
        }}
      >
        {loading ? (
          <div className="px-4 py-3 text-gray-500">Loading...</div>
        ) : options.length === 0 ? (
          <div className="px-4 py-3 text-gray-500">
            {inputValue && inputValue.length < 3
              ? 'Please enter at least 3 characters...'
<<<<<<< HEAD
              : 'Type to search airports...'}
=======
              : 'No airports found'}
>>>>>>> 8590b84c
          </div>
        ) : (
          options.map((option, index) => (
            <div
              key={`${option.value}-${index}`}
              className={`
                px-4 py-3 hover:bg-gray-100 cursor-pointer
                text-[#4B616D] font-medium
                ${highlightedIndex === index ? 'bg-gray-100' : ''}
              `}
              onClick={(e) => handleOptionSelect(option, e)}
              onMouseEnter={() => setHighlightedIndex(index)}
              role="option"
              aria-selected={highlightedIndex === index}
            >
              <div className="flex items-center justify-between">
                <span className="text-base font-medium">
                  {option.description || option.label}
                </span>
                <span className="text-sm text-gray-500">{option.value}</span>
              </div>
            </div>
          ))
        )}
      </div>
    );

    return createPortal(dropdown, document.body);
  };

  const inputClassName = `
    w-full h-14 pl-12 pr-12 pt-5 pb-2
    text-[#4B616D] ${
      mounted && value && !isFocused && !isTyping
        ? 'text-xl lg:text-[28px] font-medium'
        : 'text-base font-medium'
    } tracking-tight
    bg-white rounded-xl
    transition-all duration-[250ms] ease-in-out
    ${
      isFocused
        ? 'border-2 border-blue-500'
        : error
          ? 'border border-[#F54538]'
          : 'border border-[#e0e1e4] group-hover:border-blue-500'
    }
    focus:outline-none
  `;

  const labelClassName = `
    absolute left-12
    transition-all duration-[200ms] cubic-bezier(0.4, 0, 0.2, 1) pointer-events-none
    text-[#9BA3AF] after:content-['*'] after:text-[#F54538] after:ml-[1px] after:align-super after:text-[10px]
    ${
      mounted && (isFocused || inputValue)
        ? 'translate-y-[-8px] text-[10px] px-1 bg-white'
        : 'translate-y-[14px] text-base'
    }
    ${isFocused ? 'text-[#9BA3AF]' : ''}
  `;

  if (!mounted) {
    return (
      <div className="relative">
        <div className="relative p-[2px] group">
          <input
            type="text"
            className="w-full h-14 pl-12 pr-12 pt-5 pb-2 text-base font-medium tracking-tight bg-white rounded-xl border border-[#e0e1e4]"
            value=""
            readOnly
          />
          <label className="absolute left-12 translate-y-[14px] text-base text-[#9BA3AF]">
            {label.replace(' *', '')}
          </label>
        </div>
      </div>
    );
  }

  return (
    <div className="relative" ref={containerRef}>
      <div className="relative p-[2px] group">
        <div className="absolute left-4 top-1/2 -translate-y-1/2 pointer-events-none text-gray-400">
          {leftIcon === 'plane-departure' ? (
            <PiAirplaneTakeoff size={20} />
          ) : rightIcon === 'plane-arrival' ? (
            <PiAirplaneLanding size={20} />
          ) : null}
        </div>
        <input
          ref={inputRef}
          type="text"
          value={inputValue}
          onChange={handleInputChange}
          onClick={handleInputFocus}
          onBlur={handleInputBlur}
          className={inputClassName}
          placeholder=""
        />
        <label className={labelClassName}>{label.replace(' *', '')}</label>
        <div
          className="absolute right-4 top-1/2 -translate-y-1/2 flex items-center gap-2"
          onClick={handleInputFocus}
        >
          {loading ? (
            <LoadingSpinner />
          ) : (
            <>
              {inputValue && allowClear && (
                <button
                  onClick={(e) => {
                    e.stopPropagation();
                    handleClear(e);
                  }}
                  className="p-1"
                >
                  <XMarkIcon className="w-5 h-5 text-gray-400 hover:text-[#F54538] transition-colors" />
                </button>
              )}
              <ChevronDownIcon
                className={`w-5 h-5 text-gray-400 transition-transform duration-200 ${
                  isOpen ? 'rotate-180' : ''
                }`}
                aria-hidden="true"
              />
            </>
          )}
        </div>
      </div>
      {renderDropdown()}
      {showError && error && (
        <p className="mt-2 text-sm text-red-600">{error}</p>
      )}
    </div>
  );
};

export default AutocompleteInput;<|MERGE_RESOLUTION|>--- conflicted
+++ resolved
@@ -273,11 +273,7 @@
           <div className="px-4 py-3 text-gray-500">
             {inputValue && inputValue.length < 3
               ? 'Please enter at least 3 characters...'
-<<<<<<< HEAD
-              : 'Type to search airports...'}
-=======
               : 'No airports found'}
->>>>>>> 8590b84c
           </div>
         ) : (
           options.map((option, index) => (
